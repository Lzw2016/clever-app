package org.clever.data.jdbc;

import com.zaxxer.hikari.HikariConfig;
import lombok.extern.slf4j.Slf4j;
import org.apache.commons.lang3.concurrent.BasicThreadFactory;
import org.clever.data.jdbc.mybatis.ClassPathMyBatisMapperSql;
import org.clever.data.jdbc.mybatis.FileSystemMyBatisMapperSql;

import java.util.concurrent.ArrayBlockingQueue;
import java.util.concurrent.ThreadPoolExecutor;
import java.util.concurrent.TimeUnit;

/**
 * 作者：lizw <br/>
 * 创建时间：2021/06/12 21:39 <br/>
 */
@Slf4j
public class BaseTest {
    public static final ThreadPoolExecutor EXECUTOR = new ThreadPoolExecutor(
        64, 64, 60, TimeUnit.SECONDS,
        new ArrayBlockingQueue<>(128),
        new BasicThreadFactory.Builder()
            .namingPattern("test-%d")
            .daemon(true)
            .build(),
        new ThreadPoolExecutor.CallerRunsPolicy()
    );

    public static HikariConfig mysqlConfig() {
        HikariConfig hikariConfig = new HikariConfig();
        hikariConfig.setDriverClassName("com.mysql.cj.jdbc.Driver");
<<<<<<< HEAD
        hikariConfig.setJdbcUrl("jdbc:mysql://192.168.1.201:30019/test");
=======
        hikariConfig.setJdbcUrl("jdbc:mysql://192.168.1.211:30019/test");
>>>>>>> 81be86c2
        hikariConfig.setUsername("admin");
        hikariConfig.setPassword("admin123456");
        hikariConfig.setAutoCommit(false);
        hikariConfig.setMinimumIdle(1);
        hikariConfig.setMaximumPoolSize(512);
        return hikariConfig;
    }

    public static Jdbc newMysql() {
        return new Jdbc(mysqlConfig());
    }

    public static HikariConfig postgresqlConfig() {
        HikariConfig hikariConfig = new HikariConfig();
        hikariConfig.setDriverClassName("org.postgresql.Driver");
        hikariConfig.setJdbcUrl("jdbc:postgresql://192.168.1.211:30010/test");
        hikariConfig.setUsername("admin");
        hikariConfig.setPassword("admin123456");
        hikariConfig.setAutoCommit(false);
        hikariConfig.setMinimumIdle(1);
        hikariConfig.setMaximumPoolSize(512);
        return hikariConfig;
    }

    public static Jdbc newPostgresql() {
        return new Jdbc(postgresqlConfig());
    }

    public static HikariConfig oracleConfig() {
        HikariConfig hikariConfig = new HikariConfig();
        hikariConfig.setDriverClassName("oracle.jdbc.OracleDriver");
        hikariConfig.setJdbcUrl("jdbc:oracle:thin:@122.9.140.63:1521:wms8dev");
        hikariConfig.setUsername("wms8dev");
        hikariConfig.setPassword("lmis9system");
        hikariConfig.setAutoCommit(false);
        hikariConfig.setMinimumIdle(1);
        hikariConfig.setMaximumPoolSize(512);
        return hikariConfig;
    }

    public static Jdbc newOracle() {
        return new Jdbc(oracleConfig());
    }

    public static FileSystemMyBatisMapperSql newFileSystemMyBatisMapperSql(String rootPath, String filter) {
        // final String rootPath = new File("./src/test/resources").getAbsolutePath();
        FileSystemMyBatisMapperSql myBatisMapperSql = new FileSystemMyBatisMapperSql(rootPath, filter);
        myBatisMapperSql.reloadAll();
        myBatisMapperSql.startWatch(200);
        log.info("sqlSourceCount->{}", myBatisMapperSql.getSqlSourceCount());
        return myBatisMapperSql;
    }

    public static ClassPathMyBatisMapperSql newClassPathMyBatisMapperSql(String locationPattern) {
        ClassPathMyBatisMapperSql myBatisMapperSql = new ClassPathMyBatisMapperSql(locationPattern);
        myBatisMapperSql.reloadAll();
        myBatisMapperSql.startWatch(200);
        log.info("sqlSourceCount->{}", myBatisMapperSql.getSqlSourceCount());
        return myBatisMapperSql;
    }
}<|MERGE_RESOLUTION|>--- conflicted
+++ resolved
@@ -29,11 +29,7 @@
     public static HikariConfig mysqlConfig() {
         HikariConfig hikariConfig = new HikariConfig();
         hikariConfig.setDriverClassName("com.mysql.cj.jdbc.Driver");
-<<<<<<< HEAD
-        hikariConfig.setJdbcUrl("jdbc:mysql://192.168.1.201:30019/test");
-=======
         hikariConfig.setJdbcUrl("jdbc:mysql://192.168.1.211:30019/test");
->>>>>>> 81be86c2
         hikariConfig.setUsername("admin");
         hikariConfig.setPassword("admin123456");
         hikariConfig.setAutoCommit(false);
